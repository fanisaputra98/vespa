--- conflicted
+++ resolved
@@ -192,26 +192,17 @@
         String roleName = require("roleName", Inspector::asString, requestObject);
         UserId user = new UserId(require("user", Inspector::asString, requestObject));
         Role role = Roles.toRole(TenantName.from(tenantName), roleName);
-<<<<<<< HEAD
-        List<User> currentUsers = users.listUsers(role);
-        if (role.definition() == RoleDefinition.administrator
-                && currentUsers.size() == 1
-                && currentUsers.get(0).email().equals(user.value()))
-            throw new IllegalArgumentException("Can't remove the last administrator of a tenant.");
-=======
-
-        if (   role.definition() == RoleDefinition.tenantOwner
+
+        if (   role.definition() == RoleDefinition.administrator
             && Set.of(user.value()).equals(users.listUsers(role).stream().map(User::email).collect(Collectors.toSet())))
-        throw new IllegalArgumentException("Can't remove the last owner of a tenant.");
-
-        // TODO jonmv: Change to developer role, when this exists.
-        if (role.definition().equals(RoleDefinition.tenantOperator))
+        throw new IllegalArgumentException("Can't remove the last administrator of a tenant.");
+
+        if (role.definition().equals(RoleDefinition.developer))
             controller.tenants().lockIfPresent(TenantName.from(tenantName), LockedTenant.Cloud.class, tenant -> {
                 String key = tenant.get().pemDeveloperKeys().inverse().get(new SimplePrincipal(user.value()));
                 if (key != null)
                     controller.tenants().store(tenant.withoutPemDeveloperKey(key));
             });
->>>>>>> fc2a4d8b
 
         users.removeUsers(role, List.of(user));
         return new MessageResponse(user+" is no longer a member of "+role);
