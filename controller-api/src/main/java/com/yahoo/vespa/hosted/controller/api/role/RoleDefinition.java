--- conflicted
+++ resolved
@@ -58,8 +58,6 @@
              Policy.userCreate,
              Policy.tenantCreate),
 
-<<<<<<< HEAD
-=======
     /** Application reader which can see all information about an application, its tenant and deployments. */
     applicationReader(everyone,
                       Policy.tenantRead,
@@ -127,7 +125,6 @@
     /** Headless — the application specific role identified by deployment keys for production */
     headless(Policy.submission),
 
->>>>>>> c8ea72fa
     /** Build and continuous delivery service. */ // TODO replace with buildService, when everyone is on new pipeline.
     tenantPipeline(everyone,
             Policy.submission,
